--- conflicted
+++ resolved
@@ -47,12 +47,7 @@
 continuous_agg_update_materialization(SchemaAndName partial_view,
 									  SchemaAndName materialization_table, Name time_column_name,
 									  InternalTimeRange new_materialization_range,
-<<<<<<< HEAD
-									  InternalTimeRange invalidation_range, int64 bucket_width, // AALEKSEEV XXX NOT USED!
-									  int32 chunk_id)
-=======
 									  InternalTimeRange invalidation_range, int32 chunk_id)
->>>>>>> 3763b20f
 {
 	InternalTimeRange combined_materialization_range = new_materialization_range;
 	bool materialize_invalidations_separately = range_length(invalidation_range) > 0;
