--- conflicted
+++ resolved
@@ -65,19 +65,10 @@
     COMMAND BUILDIR=${CMAKE_BINARY_DIR}
     PATH="${PG_BINDIR}:$ENV{PATH}"
     PG_REGRESS=${PG_REGRESS}
-<<<<<<< HEAD
-    ${PROVE}
-    -I "${PG_SOURCE_DIR}/src/test/perl"
-    -I "${PG_LIBDIR}/pgxs/src/test/perl"
-    -I "${PG_LIBDIR}/postgresql/pgxs/src/test/perl"
-    -I "${CMAKE_SOURCE_DIR}/test/perl"
-    t/*.pl
-=======
     SRC_DIR=${PG_SOURCE_DIR}
     CM_SRC_DIR=${CMAKE_SOURCE_DIR}
     PG_LIBDIR=${PG_LIBDIR}
     ${PRIMARY_TEST_DIR}/pg_prove.sh
->>>>>>> 3763b20f
     USES_TERMINAL)
   list(APPEND _install_checks provecheck)
 endif()
